<<<<<<< HEAD
TEST_NAMES= core evaluate
=======
DIR_NAMES= core evaluate
>>>>>>> 99e1d61a

default: test

test-%:
	cd $(@:test-%=%) && make test

test: $(addprefix test-, $(DIR_NAMES))

cov-%:
	cd $(@:cov-%=%) && make coverage

coverage: $(addprefix cov-, $(DIR_NAMES))<|MERGE_RESOLUTION|>--- conflicted
+++ resolved
@@ -1,8 +1,4 @@
-<<<<<<< HEAD
-TEST_NAMES= core evaluate
-=======
 DIR_NAMES= core evaluate
->>>>>>> 99e1d61a
 
 default: test
 
